package main

import (
	"context"
	"errors"
	"fmt"
	"time"

	policyManager "github.com/compliance-framework/agent/policy-manager"
	"github.com/compliance-framework/agent/runner"
	"github.com/compliance-framework/agent/runner/proto"
	"github.com/compliance-framework/configuration-service/sdk"
	"github.com/google/uuid"
	"github.com/hashicorp/go-hclog"
	goplugin "github.com/hashicorp/go-plugin"
	protolang "google.golang.org/protobuf/proto"
	"google.golang.org/protobuf/types/known/timestamppb"
	metav1 "k8s.io/apimachinery/pkg/apis/meta/v1"
	"k8s.io/client-go/kubernetes"
	"k8s.io/client-go/rest"
)

type CompliancePlugin struct {
	logger hclog.Logger
	config map[string]string
}

func (l *CompliancePlugin) Configure(req *proto.ConfigureRequest) (*proto.ConfigureResponse, error) {

	l.config = req.GetConfig()
	return &proto.ConfigureResponse{}, nil
}

func (l *CompliancePlugin) Eval(request *proto.EvalRequest, apiHelper runner.ApiHelper) (*proto.EvalResponse, error) {

	var errAcc error

	ctx := context.TODO()
	startTime := time.Now()

	evalStatus := proto.ExecutionStatus_SUCCESS

	config, err := rest.InClusterConfig()
	if err != nil {
		l.logger.Error("unable to set k8s config", "error", err)
		evalStatus = proto.ExecutionStatus_FAILURE
		errAcc = errors.Join(errAcc, err)
	}
	// creates the clientset
	clientset, err := kubernetes.NewForConfig(config)
	if err != nil {
		l.logger.Error("unable to define a clientset", "error", err)
		evalStatus = proto.ExecutionStatus_FAILURE
		errAcc = errors.Join(errAcc, err)
	}

	pods, err := clientset.CoreV1().Pods("").List(ctx, metav1.ListOptions{})
	if err != nil {
		l.logger.Error("unable to list pods", "error", err)
		evalStatus = proto.ExecutionStatus_FAILURE
		errAcc = errors.Join(errAcc, err)
	}

	clusterData := make(map[string]interface{})
	var podsMetaData []interface{}
	for _, pod := range pods.Items {
		for _, container := range pod.Spec.Containers {
<<<<<<< HEAD
			l.logger.Debug("Pod: %s | Container: %s | Image: %s\n",
				pod.Name, container.Name, container.Image)

			podsMetaData = append(podsMetaData, map[string]interface{}{
				"Name":  pod.Name,
				"Image": container.Image,
			})

=======
			// l.logger.Debug("Pod: %s | Container: %s | Image: %s\n",
			// 	pod.Name, container.Name, container.Image)
			l.logger.Debug("Pod: ", pod.Name)
			l.logger.Debug("Container ", container.Name)
			l.logger.Debug("Image: ", container.Image)
>>>>>>> 2e5a318f
		}
	}

	_, err = clientset.RbacV1().ClusterRoles().List(context.TODO(), metav1.ListOptions{})
	if err != nil {
		l.logger.Info("RBAC not enabled", err)
		clusterData["RBACEnabled"] = false
	} else {
		l.logger.Info("RBAC enabled", err)
		clusterData["RBACEnabled"] = true
	}

	clusterData["Pods"] = podsMetaData

	l.logger.Debug("evaluating clusterData data", clusterData)

	// Run policy checks

	for _, policyPath := range request.GetPolicyPaths() {
		results, err := policyManager.New(ctx, l.logger, policyPath).Execute(ctx, "compliance_plugin", clusterData)
		if err != nil {
			l.logger.Error("policy evaluation failed", "error", err)
			evalStatus = proto.ExecutionStatus_FAILURE
			errAcc = errors.Join(errAcc, err)
			continue
		}

		// Build and send results (this is also from your existing logic)
		assessmentResult := runner.NewCallableAssessmentResult()
		assessmentResult.Title = "K8S Native plugin"

		for _, result := range results {

			// There are no violations reported from the policies.
			// We'll send the observation back to the agent
			if len(result.Violations) == 0 {
				title := "The plugin succeeded. No compliance issues to report."
				assessmentResult.AddObservation(&proto.Observation{
					Uuid:        uuid.New().String(),
					Title:       &title,
					Description: "The plugin policies did not return any violations. The configuration is in compliance with policies.",
					Collected:   timestamppb.New(time.Now()),
					Expires:     timestamppb.New(time.Now().AddDate(0, 1, 0)), // Add one month for the expiration
					RelevantEvidence: []*proto.RelevantEvidence{
						{
							Description: fmt.Sprintf("Policy %v was evaluated, and no violations were found on machineId: %s", result.Policy.Package.PurePackage(), "ARN:12345"),
						},
					},
					Labels: map[string]string{
						"package": string(result.Policy.Package),
						"type":    "k8s-native",
						// "pod_name": fmt.Sprintf("%v", instance["Name"]),
					},
				})

				status := runner.FindingTargetStatusSatisfied
				assessmentResult.AddFinding(&proto.Finding{
					Title:       fmt.Sprintf("No violations found on %s", result.Policy.Package.PurePackage()),
					Description: fmt.Sprintf("No violations found on the %s policy within the Template Compliance Plugin.", result.Policy.Package.PurePackage()),
					Target: &proto.FindingTarget{
						Status: &proto.ObjectiveStatus{
							State: status,
						},
					},
					Labels: map[string]string{
						"package": string(result.Policy.Package),
						"type":    "k8s-native",
						// "pod_name": fmt.Sprintf("%v", instance["Name"]),
					},
				})
			}

			// There are violations in the policy checks.
			// We'll send these observations back to the agent
			if len(result.Violations) > 0 {
				title := fmt.Sprintf("The plugin found violations for policy %s on machineId: %s", result.Policy.Package.PurePackage(), "ARN:12345")
				observationUuid := uuid.New().String()
				assessmentResult.AddObservation(&proto.Observation{
					Uuid:        observationUuid,
					Title:       &title,
					Description: fmt.Sprintf("Observed %d violation(s) for policy %s", len(result.Violations), result.Policy.Package.PurePackage()),
					Collected:   timestamppb.New(time.Now()),
					Expires:     timestamppb.New(time.Now().AddDate(0, 1, 0)), // Add one month for the expiration
					RelevantEvidence: []*proto.RelevantEvidence{
						{
							Description: fmt.Sprintf("Policy %v was evaluated, and %d violations were found", result.Policy.Package.PurePackage(), len(result.Violations)),
						},
					},
					Labels: map[string]string{
						"package": string(result.Policy.Package),
						"type":    "k8s-native",
						// "pod_name": fmt.Sprintf("%v", instance["Name"]),
					},
				})

				for _, violation := range result.Violations {
					status := runner.FindingTargetStatusNotSatisfied
					assessmentResult.AddFinding(&proto.Finding{
						Title:       violation.Title,
						Description: violation.Description,
						Remarks:     &violation.Remarks,
						RelatedObservations: []*proto.RelatedObservation{
							{
								ObservationUuid: observationUuid,
							},
						},
						Target: &proto.FindingTarget{
							Status: &proto.ObjectiveStatus{
								State: status,
							},
						},
						Labels: map[string]string{
							"package": string(result.Policy.Package),
							"type":    "k8s-native",
							// "pod_name": fmt.Sprintf("%v", instance["Name"]),
						},
					})
				}
			}

			for _, risk := range result.Risks {
				links := []*proto.Link{}
				for _, link := range risk.Links {
					links = append(links, &proto.Link{
						Href: link.URL,
						Text: &link.Text,
					})
				}

				assessmentResult.AddRiskEntry(&proto.Risk{
					Title:       risk.Title,
					Description: risk.Description,
					Statement:   risk.Statement,
					Props:       []*proto.Property{},
					Links:       links,
				})
			}
		}

		assessmentResult.Start = timestamppb.New(startTime)

		var endTime = time.Now()
		assessmentResult.End = timestamppb.New(endTime)

		streamId, err := sdk.SeededUUID(map[string]string{
			"type":    "k8s-native",
			"_policy": policyPath,
		})
		if err != nil {
			l.logger.Error("Failed to seedUUID", "error", err)
			evalStatus = proto.ExecutionStatus_FAILURE
			errAcc = errors.Join(errAcc, err)
			continue
		}

		assessmentResult.AddLogEntry(&proto.AssessmentLog_Entry{
			Title:       protolang.String("Template check"),
			Description: protolang.String("Template plugin checks completed successfully"),
			Start:       timestamppb.New(startTime),
			End:         timestamppb.New(endTime),
		})

		err = apiHelper.CreateResult(
			streamId.String(),
			map[string]string{
				"type":    "k8s-native",
				"_policy": policyPath,
			},
			policyPath,
			assessmentResult.Result())
		if err != nil {
			l.logger.Error("Failed to add assessment result", "error", err)
			evalStatus = proto.ExecutionStatus_FAILURE
			errAcc = errors.Join(errAcc, err)
		}
	}

	return &proto.EvalResponse{
		Status: evalStatus,
	}, errAcc
}

func main() {
	logger := hclog.New(&hclog.LoggerOptions{
		Level:      hclog.Debug,
		JSONFormat: true,
	})

	compliancePluginObj := &CompliancePlugin{
		logger: logger,
	}
	// pluginMap is the map of plugins we can dispense.
	logger.Debug("initiating k8s native plugin")

	goplugin.Serve(&goplugin.ServeConfig{
		HandshakeConfig: runner.HandshakeConfig,
		Plugins: map[string]goplugin.Plugin{
			"runner": &runner.RunnerGRPCPlugin{
				Impl: compliancePluginObj,
			},
		},
		GRPCServer: goplugin.DefaultGRPCServer,
	})
}<|MERGE_RESOLUTION|>--- conflicted
+++ resolved
@@ -65,22 +65,10 @@
 	var podsMetaData []interface{}
 	for _, pod := range pods.Items {
 		for _, container := range pod.Spec.Containers {
-<<<<<<< HEAD
-			l.logger.Debug("Pod: %s | Container: %s | Image: %s\n",
-				pod.Name, container.Name, container.Image)
-
 			podsMetaData = append(podsMetaData, map[string]interface{}{
 				"Name":  pod.Name,
 				"Image": container.Image,
 			})
-
-=======
-			// l.logger.Debug("Pod: %s | Container: %s | Image: %s\n",
-			// 	pod.Name, container.Name, container.Image)
-			l.logger.Debug("Pod: ", pod.Name)
-			l.logger.Debug("Container ", container.Name)
-			l.logger.Debug("Image: ", container.Image)
->>>>>>> 2e5a318f
 		}
 	}
 
